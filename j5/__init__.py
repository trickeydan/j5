"""j5 Robotics API."""

<<<<<<< HEAD
from packaging.version import Version

from .boards import BoardGroup
=======
>>>>>>> 5998ad9d
from .base_robot import BaseRobot
from .boards import BoardGroup

__all__ = ["BoardGroup", "BaseRobot", "__version__"]

__version__ = str(Version("0.0.2"))<|MERGE_RESOLUTION|>--- conflicted
+++ resolved
@@ -1,11 +1,7 @@
 """j5 Robotics API."""
 
-<<<<<<< HEAD
 from packaging.version import Version
 
-from .boards import BoardGroup
-=======
->>>>>>> 5998ad9d
 from .base_robot import BaseRobot
 from .boards import BoardGroup
 
