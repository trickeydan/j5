--- conflicted
+++ resolved
@@ -12,17 +12,6 @@
 
 RT = TypeVar("RT")  # pragma: nocover
 
-<<<<<<< HEAD
-if TYPE_CHECKING:
-    from typing_extensions import Protocol  # pragma: nocover
-else:
-    class Protocol:
-        """Dummy class since typing_extensions is not available at runtime."""
-
-        pass
-
-=======
->>>>>>> 83f98bf3
 
 def handle_serial_error(func: Callable[..., RT]) -> Callable[..., RT]:  # type: ignore
     """
