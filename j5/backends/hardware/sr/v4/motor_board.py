--- conflicted
+++ resolved
@@ -91,19 +91,13 @@
     def __del__(self) -> None:
         """Clean up device on destruction of object."""
         # Brake both of the motors for safety
-<<<<<<< HEAD
-        for i, val in enumerate(self._state):
-            self.set_motor_state(
-                i,
-                MotorSpecialState.BRAKE,
-                acquire_lock=False,
-            )
-=======
         if hasattr(self, "_state"):
             for i, val in enumerate(self._state):
-                self.set_motor_state(i, MotorSpecialState.BRAKE)
->>>>>>> 3fcfba24
-
+                self.set_motor_state(
+                    i,
+                    MotorSpecialState.BRAKE,
+                    acquire_lock=False,
+                )
         self._serial.flush()
         self._serial.close()
 
