"""SourceBots Arduino Hardware Implementation."""

from datetime import timedelta
from typing import List, Optional, Set, Tuple, Type

from serial import Serial, SerialException, SerialTimeoutException
from serial.tools.list_ports_common import ListPortInfo

from j5.backends import CommunicationError
from j5.backends.hardware.env import NotSupportedByHardwareError
from j5.backends.hardware.j5.arduino import (
    FIRST_ANALOGUE_PIN,
    ArduinoHardwareBackend,
)
from j5.boards.sb.arduino import SBArduinoBoard
from j5.components import GPIOPinMode
from j5.components.derived import UltrasoundInterface

USB_IDS: Set[Tuple[int, int]] = {
    (0x2341, 0x0043),  # Fake Uno
    (0x2a03, 0x0043),  # Fake Uno
    (0x1a86, 0x7523),  # Real Uno
}


class SBArduinoHardwareBackend(
    UltrasoundInterface,
    ArduinoHardwareBackend,
):
    """Hardware Backend for the SourceBots Arduino Uno."""

    @staticmethod
    def is_arduino(port: ListPortInfo) -> bool:
        """Check if a ListPortInfo represents an Arduino Uno."""
        return (port.vid, port.pid) in USB_IDS

    board = SBArduinoBoard

<<<<<<< HEAD
=======
    @classmethod
    def discover(
            cls,
            comports: Callable = comports,
            serial_class: Type[Serial] = Serial,
    ) -> Set[Board]:
        """Discover all connected motor boards."""
        # Find all serial ports.
        ports: List[ListPortInfo] = comports()

        # Get a list of boards from the ports.
        boards: Set[Board] = set()
        for port in filter(is_arduino_uno, ports):
            boards.add(
                SBArduinoBoard(
                    port.serial_number,
                    cls(port.device, serial_class),
                ),
            )

        return boards

>>>>>>> 7a37efa9
    def __init__(
            self,
            serial_port: str,
            serial_class: Type[Serial] = Serial,
    ) -> None:
        super(SBArduinoHardwareBackend, self).__init__(
            serial_port=serial_port,
            serial_class=serial_class,
        )

    def _verify_boot(self) -> str:
        """Verify that the Arduino has booted and return its version string."""
        count = 0
        line = self.read_serial_line(empty=True)
        while len(line) == 0:
            line = self.read_serial_line(empty=True)
            count += 1
            if count > 25:
                raise CommunicationError(
                    f"Arduino ({self.serial_port}) is not responding",
                )

        if line != "booted":
            raise CommunicationError("Arduino Boot Error.")

        return self.read_serial_line()

    @property
    def firmware_version(self) -> Optional[str]:
        """The firmware version of the board."""
        return self._version_line.split("v")[1]

    def _verify_firmware_version(self) -> None:
        """Verify that the Arduino firmware meets or exceeds the minimum version."""
        if self.firmware_version is not None:
            version_ids = tuple(map(int, self.firmware_version.split(".")))
        else:
            version_ids = (0, 0, 0)

        if version_ids < (2019, 6, 0):
            raise CommunicationError(
                f"Unexpected firmware version: {self.firmware_version},"
                f" expected at least: \"2019.6.0\".",
            )

    def _command(self, command: str, *params: str) -> List[str]:
        """Send a command to the board."""
        try:
            with self._lock:
                message = " ".join([command] + list(params)) + "\n"
                self._serial.write(message.encode("utf-8"))

                results: List[str] = []
                while True:
                    line = self.read_serial_line(empty=False)
                    code, param = line.split(None, 1)
                    if code == "+":
                        return results
                    elif code == "-":
                        raise CommunicationError(f"Arduino error: {param}")
                    elif code == ">":
                        results.append(param)
                    elif code == "#":
                        pass  # Ignore comment lines
                    else:
                        raise CommunicationError(
                            f"Arduino returned unrecognised response line: {line}",
                        )
        except SerialTimeoutException as e:
            raise CommunicationError(f"Serial Timeout Error: {e}") from e
        except SerialException as e:
            raise CommunicationError(f"Serial Error: {e}") from e

    def _update_digital_pin(self, identifier: int) -> None:
        """Write the stored value of a digital pin to the Arduino."""
        if identifier >= FIRST_ANALOGUE_PIN:
            raise RuntimeError("Reached an unreachable statement.")
        pin = self._digital_pins[identifier]
        char: str
        if pin.mode == GPIOPinMode.DIGITAL_INPUT:
            char = "Z"
        elif pin.mode == GPIOPinMode.DIGITAL_INPUT_PULLUP:
            char = "P"
        elif pin.mode == GPIOPinMode.DIGITAL_OUTPUT:
            if pin.state:
                char = "H"
            else:
                char = "L"
        else:
            raise RuntimeError("Reached an unreachable statement.")
        self._command("W", str(identifier), char)

    def _read_digital_pin(self, identifier: int) -> bool:
        """Read the value of a digital pin from the Arduino."""
        results = self._command("R", str(identifier))
        if len(results) != 1:
            raise CommunicationError(f"Invalid response from Arduino: {results!r}")
        result = results[0]
        if result == "H":
            return True
        elif result == "L":
            return False
        else:
            raise CommunicationError(f"Invalid response from Arduino: {result!r}")

    def _read_analogue_pin(self, identifier: int) -> float:
        """Read the value of an analogue pin from the Arduino."""
        if identifier >= FIRST_ANALOGUE_PIN + 4:
            raise NotSupportedByHardwareError(
                "Arduino Uno firmware only supports analogue pins 0-3 (IDs 14-17)",
            )
        analogue_pin_num = identifier - 14
        results = self._command("A")
        for result in results:
            pin_name, reading = result.split(None, 1)
            if pin_name == f"a{analogue_pin_num}":
                voltage = (int(reading) / 1024.0) * 5.0
                return voltage
        raise CommunicationError(f"Invalid response from Arduino: {results!r}")

    def get_ultrasound_pulse(
        self,
        trigger_pin_identifier: int,
        echo_pin_identifier: int,
    ) -> Optional[timedelta]:
        """
        Get a timedelta for the ultrasound time.

        Returns None if the sensor times out.
        """
        self._check_ultrasound_pins(trigger_pin_identifier, echo_pin_identifier)
        results = self._command("T", str(trigger_pin_identifier),
                                str(echo_pin_identifier))
        self._update_ultrasound_pin_modes(trigger_pin_identifier, echo_pin_identifier)
        if len(results) != 1:
            raise CommunicationError(f"Invalid response from Arduino: {results!r}")
        result = results[0]
        microseconds = float(result)
        if microseconds == 0:
            # arduino pulseIn() returned 0 which indicates a timeout.
            return None
        else:
            return timedelta(microseconds=microseconds)

    def get_ultrasound_distance(
        self,
        trigger_pin_identifier: int,
        echo_pin_identifier: int,
    ) -> Optional[float]:
        """Get a distance in metres."""
        self._check_ultrasound_pins(trigger_pin_identifier, echo_pin_identifier)
        results = self._command("U", str(trigger_pin_identifier),
                                str(echo_pin_identifier))
        self._update_ultrasound_pin_modes(trigger_pin_identifier, echo_pin_identifier)
        if len(results) != 1:
            raise CommunicationError(f"Invalid response from Arduino: {results!r}")
        result = results[0]
        millimetres = float(result)
        if millimetres == 0:
            # arduino pulseIn() returned 0 which indicates a timeout.
            return None
        else:
            return millimetres / 1000.0

    @staticmethod
    def _check_ultrasound_pins(
            trigger_pin_identifier: int,
            echo_pin_identifier: int,
    ) -> None:
        """Verify the validity of a pair of ultrasound pins."""
        if trigger_pin_identifier >= FIRST_ANALOGUE_PIN:
            raise NotSupportedByHardwareError(
                "Ultrasound functions not supported on analogue pins",
            )
        if echo_pin_identifier >= FIRST_ANALOGUE_PIN:
            raise NotSupportedByHardwareError(
                "Ultrasound functions not supported on analogue pins",
            )

    def _update_ultrasound_pin_modes(
        self,
        trigger_pin_identifier: int,
        echo_pin_identifier: int,
    ) -> None:
        """Force the pins into the modes required for ultrasound."""
        self._digital_pins[trigger_pin_identifier].mode = GPIOPinMode.DIGITAL_OUTPUT
        self._digital_pins[trigger_pin_identifier].state = False
        self._digital_pins[echo_pin_identifier].mode = GPIOPinMode.DIGITAL_INPUT<|MERGE_RESOLUTION|>--- conflicted
+++ resolved
@@ -36,8 +36,6 @@
 
     board = SBArduinoBoard
 
-<<<<<<< HEAD
-=======
     @classmethod
     def discover(
             cls,
@@ -60,7 +58,6 @@
 
         return boards
 
->>>>>>> 7a37efa9
     def __init__(
             self,
             serial_port: str,
