--- conflicted
+++ resolved
@@ -5,9 +5,6 @@
 from .led import LED, LEDInterface
 from .battery_sensor import BatterySensor, BatterySensorInterface
 
-<<<<<<< HEAD
-__all__ = ["Component", "Button", "ButtonInterface", "Interface", "LED", "LEDInterface"]
-=======
 
 __all__ = [
     "BatterySensor",
@@ -15,7 +12,7 @@
     "Button",
     "ButtonInterface",
     "Component",
+    "Interface",
     "LED",
     "LEDInterface",
-]
->>>>>>> 5bb38c6f
+]