--- conflicted
+++ resolved
@@ -3,11 +3,8 @@
 from abc import abstractmethod
 from datetime import timedelta
 from enum import IntEnum
-<<<<<<< HEAD
-from typing import Type
-=======
+
 from typing import Generator, Type, Union
->>>>>>> d73b63ce
 
 from j5.boards import Board
 from j5.components import Component, Interface
@@ -66,12 +63,7 @@
         """Get the interface class that is required to use this component."""
         return PiezoInterface
 
-<<<<<<< HEAD
-    def buzz(self, board: Board, identifier: int,
-             duration: timedelta, pitch: int) -> None:
-=======
-    def buzz(self, duration: timedelta, pitch: Pitch) -> None:
->>>>>>> d73b63ce
+    def buzz(self, duration: timedelta, pitch: int) -> None:
         """Queue a note to be played."""
         if not isinstance(pitch, int):
             raise TypeError("Pitch must be an integer")
