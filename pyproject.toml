[tool.poetry]
name = "j5"
version = "0.1.0"
description = "J5 Robotics API"
authors = ["j5 contributors <sro@soton.ac.uk>"]
license = "MIT"
readme = "README.md"
repository = "https://github.com/j5api/j5"
homepage = "https://j5.readthedocs.io"
documentation = "https://j5.readthedocs.io"
classifiers = [
    "Topic :: Software Development :: Libraries :: Python Modules",
    "Operating System :: OS Independent",
    "Development Status :: 3 - Alpha",
    "Typing :: Typed",
    "Topic :: Education",
]

[tool.poetry.dependencies]
python = "^3.6"
pyusb = "^1.0"

[tool.poetry.dev-dependencies]
flake8 = "^3.7"
flake8-commas = "^2.0"
flake8-comprehensions = "^2.1"
flake8-debugger = "^3.1"
flake8-docstrings = "^1.3"
flake8-isort = "^2.7"
flake8-mutable = "^1.2"
flake8-todo = "^0.7.0"
mypy = "^0.670.0"
pytest = "^4.3"
pytest-cov = "^2.6"
sphinx = "^2.0"
sphinx-rtd-theme = "^0.4.3"
<<<<<<< HEAD
rope = "^0.12.0"
isort = {version = "^4.3",extras = ["pyproject"]}
=======
rope = "^0.14.0"
>>>>>>> 4ae50e4f

[build-system]
requires = ["poetry>=0.12"]
build-backend = "poetry.masonry.api"<|MERGE_RESOLUTION|>--- conflicted
+++ resolved
@@ -34,12 +34,8 @@
 pytest-cov = "^2.6"
 sphinx = "^2.0"
 sphinx-rtd-theme = "^0.4.3"
-<<<<<<< HEAD
-rope = "^0.12.0"
+rope = "^0.14.0"
 isort = {version = "^4.3",extras = ["pyproject"]}
-=======
-rope = "^0.14.0"
->>>>>>> 4ae50e4f
 
 [build-system]
 requires = ["poetry>=0.12"]
